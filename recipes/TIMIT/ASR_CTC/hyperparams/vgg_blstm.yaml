--- conflicted
+++ resolved
@@ -28,11 +28,7 @@
 device: 'cuda:0'
 
 # Functions
-<<<<<<< HEAD
-model: !speechbrain.lobes.models.CRDNN.CRDNN
-=======
 model: !new:speechbrain.lobes.models.CRDNN.CRDNN
->>>>>>> 421058d7
     cnn_blocks: 2
     dnn_blocks: 2
 
