# Seed needs to be set at top of yaml, before objects with parameters are made
# NOTE: Seed does not guarantee replicability with CTC
seed: 1234
__set_seed: !apply:torch.manual_seed [!ref <seed>]

<<<<<<< HEAD

# Neural Parameters
N_epochs: 10
batch_size: 1
lr: 0.004
=======

# TODO:
# Reintroduce Data specification here.

# Neural Parameters
N_epochs: 15
N_batch: 1
lr: 0.002
>>>>>>> caf8d98e

# Model parameters
activation: !name:torch.nn.LeakyReLU []
dropout: 0.15
cnn_blocks: 1
cnn_channels: (16,)
cnn_kernelsize: (3, 3)
rnn_layers: 1
rnn_neurons: 128
rnn_bidirectional: True
dnn_blocks: 1
dnn_neurons: 128

<<<<<<< HEAD

# Data:
data_folder: !PLACEHOLDER
# TODO: Replace with final implementations
label_encoder: !new:placeholders.ExampleCategoricalEncoder
    label2ind: !name:placeholders.ASR_example_label2ind
    ind2label: !name:placeholders.ASR_example_ind2label

text_transform: !new:speechbrain.utils.data_utils.FuncPipeline
    - !name:speechbrain.utils.data_utils.split_by_whitespace
    - !ref <label_encoder.encode_list>
    - !name:torch.tensor
      dtype: !name:torch.int


train_data: !apply:speechbrain.data_io.datasets.SegmentedDataset.from_extended_yaml
    filepath: !ref <data_folder>/train.yaml
    overrides:
        data_root: !ref <data_folder>
    data_fields: [wav, phn]
    data_transforms:
        wav: !name:placeholders.torchaudio_load
        phn: !ref <text_transform>

dev_data: !apply:speechbrain.data_io.datasets.SegmentedDataset.from_extended_yaml
    filepath: !ref <data_folder>/dev.yaml
    overrides:
        data_root: !ref <data_folder>
    data_fields: [wav, phn]
    data_transforms:
        wav: !name:placeholders.torchaudio_load
        phn: !ref <text_transform>

test_data: !apply:speechbrain.data_io.datasets.SegmentedDataset.from_extended_yaml
    filepath: !ref <data_folder>/test.yaml
    overrides:
        data_root: !ref <data_folder>
    data_fields: [wav, phn]
    data_transforms:
        wav: !name:placeholders.torchaudio_load
        phn: !ref <text_transform>

train_loader: !new:speechbrain.data_io.dataloader.SaveableDataloader
    dataset: !ref <train_data>
    batch_size: !ref <batch_size>
    collate_fn: !name:placeholders.ASR_example_collation


compute_features: !new:speechbrain.lobes.features.MFCC
=======
compute_features: !new:speechbrain.lobes.features.mfcc.MFCC
>>>>>>> caf8d98e


mean_var_norm: !new:speechbrain.processing.features.InputNormalization
    norm_type: global

model: !new:speechbrain.lobes.models.CRDNN.CRDNN
    input_shape: [null, null, 660]
    activation: !ref <activation>
    dropout: !ref <dropout>
    cnn_blocks: !ref <cnn_blocks>
    cnn_channels: !ref <cnn_channels>
    cnn_kernelsize: !ref <cnn_kernelsize>
    time_pooling: True
    rnn_layers: !ref <rnn_layers>
    rnn_neurons: !ref <rnn_neurons>
    rnn_bidirectional: !ref <rnn_bidirectional>
    dnn_blocks: !ref <dnn_blocks>
    dnn_neurons: !ref <dnn_neurons>

lin: !new:speechbrain.nnet.linear.Linear
    input_size: !ref <dnn_neurons>
    n_neurons: 45  # 44 phonemes + 1 blank
    bias: False

softmax: !new:speechbrain.nnet.activations.Softmax
    apply_log: True

compute_cost: !name:speechbrain.nnet.losses.ctc_loss
    blank_index: 44

modules:
    model: !ref <model>
    lin: !ref <lin>
    mean_var_norm: !ref <mean_var_norm>

opt_class: !name:torch.optim.Adam
    lr: !ref <lr>

per_stats: !name:speechbrain.utils.metric_stats.ErrorRateStats<|MERGE_RESOLUTION|>--- conflicted
+++ resolved
@@ -3,22 +3,11 @@
 seed: 1234
 __set_seed: !apply:torch.manual_seed [!ref <seed>]
 
-<<<<<<< HEAD
-
-# Neural Parameters
-N_epochs: 10
-batch_size: 1
-lr: 0.004
-=======
-
-# TODO:
-# Reintroduce Data specification here.
 
 # Neural Parameters
 N_epochs: 15
-N_batch: 1
+batch_size: 1
 lr: 0.002
->>>>>>> caf8d98e
 
 # Model parameters
 activation: !name:torch.nn.LeakyReLU []
@@ -32,8 +21,6 @@
 dnn_blocks: 1
 dnn_neurons: 128
 
-<<<<<<< HEAD
-
 # Data:
 data_folder: !PLACEHOLDER
 # TODO: Replace with final implementations
@@ -46,7 +33,6 @@
     - !ref <label_encoder.encode_list>
     - !name:torch.tensor
       dtype: !name:torch.int
-
 
 train_data: !apply:speechbrain.data_io.datasets.SegmentedDataset.from_extended_yaml
     filepath: !ref <data_folder>/train.yaml
@@ -80,12 +66,7 @@
     batch_size: !ref <batch_size>
     collate_fn: !name:placeholders.ASR_example_collation
 
-
 compute_features: !new:speechbrain.lobes.features.MFCC
-=======
-compute_features: !new:speechbrain.lobes.features.mfcc.MFCC
->>>>>>> caf8d98e
-
 
 mean_var_norm: !new:speechbrain.processing.features.InputNormalization
     norm_type: global
