--- conflicted
+++ resolved
@@ -60,14 +60,6 @@
 | CRDNN (batch size 8) | 89.2% ± 0.8% | 79.6% ± 2.9% |
 | wav2vec 2.0 "Base" | 92.7% ± 1.0% | none |
 | wav2vec 2.0 "960 Hr" | 94.0% ± 1.2% | none |
-<<<<<<< HEAD
-
-You can find the output folders (model, logs, etc) here: https://drive.google.com/drive/folders/1x2crmemZj2uxdzyOM_nlfuHxlTCP-9_-?usp=sharing
-
-
-# Citation
-
-=======
 
 You can find the output folders (model, logs, etc) [here](https://drive.google.com/drive/folders/1x2crmemZj2uxdzyOM_nlfuHxlTCP-9_-?usp=sharing)
 
@@ -77,7 +69,6 @@
 
 # Citation
 
->>>>>>> dea7dd7b
 The dataset and baseline models are described in the paper below. If you found this code or the dataset useful, you can use this bibtex entry to cite the paper:
 
 [Timers and Such: A Practical Benchmark for Spoken Language Understanding with Numbers](https://arxiv.org/abs/2104.01604)
