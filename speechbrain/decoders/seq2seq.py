--- conflicted
+++ resolved
@@ -7,11 +7,9 @@
 """
 import torch
 import numpy as np
-<<<<<<< HEAD
+
+import speechbrain as sb
 from speechbrain.decoders.ctc import CTCPrefixScorer
-=======
-import speechbrain as sb
->>>>>>> c0b22e81
 
 
 class S2SBaseSearcher(torch.nn.Module):
@@ -328,11 +326,8 @@
         length_rewarding=0,
         coverage_penalty=0.0,
         lm_weight=0.0,
-<<<<<<< HEAD
         lm_modules=None,
         ctc_weight=0.0,
-=======
->>>>>>> c0b22e81
         using_max_attn_shift=False,
         max_attn_shift=60,
         minus_inf=-1e20,
@@ -358,7 +353,6 @@
         self.using_max_attn_shift = using_max_attn_shift
         self.max_attn_shift = max_attn_shift
         self.lm_weight = lm_weight
-<<<<<<< HEAD
         self.lm_modules = lm_modules
         self.ctc_weight = ctc_weight
 
@@ -366,12 +360,7 @@
             0.0 <= self.ctc_weight <= 1.0
         ), "ctc_weight should not > 1.0 and < 0.0"
 
-        # to initialize the params of LM modules
-        self.init_lm_params = True
         # ctc already initalized
-        self.init_ctc_params = False
-=======
->>>>>>> c0b22e81
         self.minus_inf = minus_inf
 
     def _check_full_beams(self, hyps, beam_size):
@@ -693,12 +682,9 @@
             if self.lm_weight > 0:
                 lm_memory = self.permute_lm_mem(lm_memory, index=predecessors)
 
-<<<<<<< HEAD
             if self.ctc_weight > 0:
                 ctc_memory = ctc_scorer.permute_mem(ctc_memory, candidates)
 
-=======
->>>>>>> c0b22e81
             # If using_max_attn_shift, then the previous attn peak has to be permuted too.
             if self.using_max_attn_shift:
                 prev_attn_peak = torch.index_select(
@@ -843,7 +829,6 @@
     This class implements the beam search decoding
     for AttentionalRNNDecoder (speechbrain/nnet/RNN.py).
     See also S2SBaseSearcher(), S2SBeamSearcher().
-
     Parameters
     ----------
     embedding : torch.nn.Module
@@ -857,77 +842,9 @@
         distribution, being more soft when T>1 and more sharp with T<1.
     **kwargs
         see S2SBeamSearcher, arguments are directly passed
-
     Example
     -------
     >>> emb = torch.nn.Embedding(5, 3)
-<<<<<<< HEAD
-    >>> dec = sb.nnet.RNN.AttentionalRNNDecoder("gru", "content", 3, 3, 1)
-    >>> dec_lin = sb.nnet.linear.Linear(5)
-    >>> ctc_lin = sb.nnet.linear.Linear(5)
-    >>> act = sb.nnet.activations.Softmax(apply_log=True)
-    >>> inp = torch.randint(low=0, high=5, size=(2, 3))
-    >>> enc = torch.rand([2, 6, 7])
-    >>> wav_len = torch.rand([2])
-    >>> e = emb(inp)
-    >>> h, _ = dec(e, enc, wav_len, init_params=True)
-    >>> log_probs = act(dec_lin(h, init_params=True))
-    >>> modules = [emb, dec, dec_lin, ctc_lin]
-    >>> searcher = S2SRNNBeamSearcher(
-    ... modules,
-    ... bos_index=4,
-    ... eos_index=4,
-    ... min_decode_ratio=0,
-    ... max_decode_ratio=1,
-    ... beam_size=2)
-    >>> hyps, scores = searcher(enc, wav_len)
-    """
-
-    def __init__(
-        self,
-        modules,
-        bos_index,
-        eos_index,
-        min_decode_ratio,
-        max_decode_ratio,
-        beam_size,
-        topk=1,
-        return_log_probs=False,
-        using_eos_threshold=True,
-        eos_threshold=1.5,
-        length_normalization=True,
-        length_rewarding=0,
-        lm_weight=0.0,
-        lm_modules=None,
-        ctc_weight=0.0,
-        using_max_attn_shift=False,
-        max_attn_shift=60,
-        minus_inf=-1e20,
-    ):
-        super(S2SRNNBeamSearcher, self).__init__(
-            modules,
-            bos_index,
-            eos_index,
-            min_decode_ratio,
-            max_decode_ratio,
-            beam_size,
-            topk,
-            return_log_probs,
-            using_eos_threshold,
-            eos_threshold,
-            length_normalization,
-            length_rewarding,
-            lm_weight,
-            lm_modules,
-            ctc_weight,
-            using_max_attn_shift,
-            max_attn_shift,
-        )
-        self.emb = self.modules[0]
-        self.dec = self.modules[1]
-        self.fc = self.modules[2]
-        self.ctc_fc = self.modules[3]
-=======
     >>> dec = sb.nnet.AttentionalRNNDecoder(
     ...     "gru", "content", 3, 3, 1, enc_dim=7, input_size=3
     ... )
@@ -952,7 +869,6 @@
         self.emb = embedding
         self.dec = decoder
         self.fc = linear
->>>>>>> c0b22e81
         self.softmax = torch.nn.LogSoftmax(dim=-1)
         self.temperature = temperature
 
@@ -971,11 +887,6 @@
             )
             log_probs = self.softmax(self.fc(dec_out) / self.temperature)
         return log_probs, (hs, c), w
-
-    def ctc_forward_step(self, x):
-        logits = self.ctc_fc(x, self.init_ctc_params)
-        log_probs = self.softmax(logits)
-        return log_probs
 
     def permute_mem(self, memory, index):
         hs, c = memory
@@ -1001,7 +912,6 @@
     This class implements the beam search decoding
     for AttentionalRNNDecoder (speechbrain/nnet/RNN.py) with LM.
     See also S2SBaseSearcher(), S2SBeamSearcher(), S2SRNNBeamSearcher().
-
     Parameters
     ----------
     embedding : torch.nn.Module
@@ -1017,7 +927,6 @@
         distribution, being more soft when T>1 and more sharp with T<1.
     **kwargs
         Arguments to pass to S2SBeamSearcher
-
     Example
     -------
     >>> emb = torch.nn.Embedding(5, 3)
@@ -1212,59 +1121,14 @@
     >>> # see recipes/LibriSpeech/ASR_transformer/experiment.py
     """
 
-<<<<<<< HEAD
     def __init__(
-        self,
-        modules,
-        bos_index,
-        eos_index,
-        min_decode_ratio,
-        max_decode_ratio,
-        beam_size,
-        topk=1,
-        return_log_probs=False,
-        using_eos_threshold=False,
-        eos_threshold=1.5,
-        length_normalization=False,
-        length_rewarding=0,
-        lm_weight=0.0,
-        lm_modules=None,
-        ctc_weight=0.0,
-        using_max_attn_shift=False,
-        max_attn_shift=0.3,
-        minus_inf=-1e20,
+        self, modules, **kwargs,
     ):
-        super(S2STransformerBeamSearch, self).__init__(
-            modules,
-            bos_index,
-            eos_index,
-            min_decode_ratio,
-            max_decode_ratio,
-            beam_size,
-            topk,
-            return_log_probs,
-            using_eos_threshold,
-            eos_threshold,
-            length_normalization,
-            length_rewarding,
-            lm_weight,
-            lm_modules,
-            ctc_weight,
-            using_max_attn_shift,
-            max_attn_shift,
-            minus_inf,
-        )
+        super(S2STransformerBeamSearch, self).__init__(**kwargs)
 
         self.model = modules[0]
         self.fc = modules[1]
         self.ctc_fc = modules[2]
-=======
-    def __init__(self, model, linear, **kwargs):
-        super(S2STransformerBeamSearch, self).__init__(**kwargs)
-
-        self.model = model
-        self.fc = linear
->>>>>>> c0b22e81
         self.softmax = torch.nn.LogSoftmax(dim=-1)
 
     def reset_mem(self, batch_size, device):
@@ -1288,18 +1152,14 @@
         return prob_dist[:, -1, :], memory, attn
 
     def ctc_forward_step(self, x):
-        logits = self.ctc_fc(x, self.init_ctc_params)
+        logits = self.ctc_fc(x)
         log_probs = self.softmax(logits)
         return log_probs
 
     def lm_forward_step(self, inp_tokens, memory):
         memory = _update_mem(inp_tokens, memory)
-        logits = self.lm_modules(memory, self.init_lm_params)
+        logits = self.lm_modules(memory)
         log_probs = self.softmax(logits)
-
-        # set it to false after initialization
-        if self.init_lm_params:
-            self.init_lm_params = False
         return log_probs[:, -1, :], memory
 
 
